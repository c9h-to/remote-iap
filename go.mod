--- conflicted
+++ resolved
@@ -20,13 +20,8 @@
 	github.com/mattn/go-colorable v0.1.12 // indirect
 	github.com/mattn/go-isatty v0.0.14 // indirect
 	github.com/spf13/pflag v1.0.5 // indirect
-<<<<<<< HEAD
-	golang.org/x/net v0.0.0-20220114011407-0dd24b26b47d // indirect
-	golang.org/x/sys v0.0.0-20211205182925-97ca703d548d // indirect
-=======
 	golang.org/x/net v0.12.0 // indirect
 	golang.org/x/sys v0.10.0 // indirect
->>>>>>> 76136000
 	google.golang.org/appengine v1.6.7 // indirect
 	google.golang.org/protobuf v1.31.0 // indirect
 )