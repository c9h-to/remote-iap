package iap

import (
	"context"
	"encoding/json"
	"fmt"
	"net/http"
	"net/url"
	"os"
	"strings"

	"github.com/adohkan/git-remote-https-iap/internal/git"
	"github.com/int128/oauth2cli"
	"github.com/pkg/browser"
	"github.com/rs/zerolog/log"
	"golang.org/x/oauth2"
	"golang.org/x/oauth2/google"
	"golang.org/x/sync/errgroup"
)

const (
	// CacheProtocol is the protocol used when saving the refresh-token in git-credential-store
	// It can be an arbitrary value.
	CacheProtocol = "iap"

	// CacheUsername is the username used when saving the refresh-token in git-credential-store.
	// It can be an arbitrary value.
	CacheUsername = "refresh-token"
)

type token struct {
	AccessToken string `json:"access_token"`
	ExpiresIn   int    `json:"expires_in"`
	Scope       string `json:"scope"`
	TokenType   string `json:"token_type"`
	IDToken     string `json:"id_token"`
}

<<<<<<< HEAD
func getAdditionalScopes() []string {
	env := os.Getenv("GIT_IAP_ADDITIONAL_SCOPES")
	if env == "" {
		return []string{}
	}
	return strings.Fields(env)
=======
type httpError struct {
	Error     string `json:"error"`
	ErrorDesc string `json:"error_description"`
>>>>>>> 3beef2ef
}

// getRefreshTokenFromBrowserFlow initialize an OAuth login workflow via the browser and returns a refresh token valid for a given url
// see: https://github.com/int128/oauth2cli/blob/master/example/main.go
func getRefreshTokenFromBrowserFlow(domain, helperID, helperSecret string) (string, error) {
	ctx := context.Background()
	ready := make(chan string, 1)

	var eg errgroup.Group
	var token *oauth2.Token
	var err error

	scopes := append([]string{
		"openid",
		"email",
	}, getAdditionalScopes()[:]...)

	var OAuthConfig = oauth2.Config{
		ClientID:     helperID,
		ClientSecret: helperSecret,
		Endpoint:     google.Endpoint,
		Scopes:       scopes,
	}

	eg.Go(func() error {
		select {
		case url, ok := <-ready:
			if !ok {
				return nil
			}
			log.Debug().Msgf("getRefreshTokenFromBrowserFlow - Open %s", url)
			if err := browser.OpenURL(url); err != nil {
				log.Error().Msgf("getRefreshTokenFromBrowserFlow - could not open the browser: %s", err)
			}
			return nil
		case err := <-ctx.Done():
			return fmt.Errorf("context done while waiting for authorization: %w", err)
		}
	})

	eg.Go(func() error {
		defer close(ready)

		cfg := oauth2cli.Config{
			OAuth2Config:         OAuthConfig,
			LocalServerReadyChan: ready,
		}

		token, err = oauth2cli.GetToken(ctx, cfg)
		if err != nil {
			return fmt.Errorf("could not get 'access_token' for the desktop-app: %w", err)
		}

		return nil
	})

	err = eg.Wait()
	if err != nil {
		return "", err
	}

	log.Debug().Msgf("getRefreshTokenFromBrowserFlow - refresToken: %s", token.RefreshToken)
	return token.RefreshToken, nil
}

func cacheRefreshToken(key, token string) error {
	return git.StoreCredentials(CacheProtocol, key, CacheUsername, token)
}

func getRefreshTokenFromCache(key string) (string, error) {
	return git.GetCredentials(CacheProtocol, key, CacheUsername)
}

// GetIAPAuthToken take care of the IAP Authentication process when relevant.
// It optmize this workflow by detecting cases where an existing IAP auth token is already available,
// and caching a refresh-token.
// It returns a raw IAP auth token and any error encountered.
func GetIAPAuthToken(domain, helperID, helperSecret, IAPclientID string) (string, error) {
	var result token
	var errorMesg httpError

	refreshToken, err := getRefreshTokenFromCache(domain)
	if err != nil {
		log.Debug().Msgf("no cached refresh token for %s: %s", domain, err.Error())

		refreshToken, err = getRefreshTokenFromBrowserFlow(domain, helperID, helperSecret)
		if err != nil {
			return "", err
		}
		if err := cacheRefreshToken(domain, refreshToken); err != nil {
			log.Warn().Msgf("could not cache refresh token for %s: %s", domain, err.Error())
		}
	}

	// exchange our refreshToken for an id_token that we can use as GCP_IAAP_AUTH_TOKEN
	resp, err := http.PostForm(google.Endpoint.TokenURL, url.Values{
		"client_id":     {helperID},
		"client_secret": {helperSecret},
		"refresh_token": {refreshToken},
		"grant_type":    {"refresh_token"},
		"audience":      {IAPclientID},
	})

	if err != nil {
		return "", fmt.Errorf("could not get exchange 'refresh_token' for IAP Auth Token: %s", err.Error())
	}

	if resp.StatusCode != 200 {
		json.NewDecoder(resp.Body).Decode(&errorMesg)
		return "", fmt.Errorf("could not get exchange 'refresh_token' for IAP Auth Token: HTTP Error Code: %s .... Error Description: %s", errorMesg.ErrorDesc, errorMesg.Error)
	}

	log.Debug().Msgf("GetIAPAuthToken - successfully used 'refresh_token' to claim IAP Auth Token")

	if err := json.NewDecoder(resp.Body).Decode(&result); err != nil {
		return "", fmt.Errorf("could not get exchange 'refresh_token' for IAP Auth Token: %s", err.Error())
	}

	return result.IDToken, nil
}<|MERGE_RESOLUTION|>--- conflicted
+++ resolved
@@ -36,18 +36,17 @@
 	IDToken     string `json:"id_token"`
 }
 
-<<<<<<< HEAD
+type httpError struct {
+	Error     string `json:"error"`
+	ErrorDesc string `json:"error_description"`
+}
+
 func getAdditionalScopes() []string {
 	env := os.Getenv("GIT_IAP_ADDITIONAL_SCOPES")
 	if env == "" {
 		return []string{}
 	}
 	return strings.Fields(env)
-=======
-type httpError struct {
-	Error     string `json:"error"`
-	ErrorDesc string `json:"error_description"`
->>>>>>> 3beef2ef
 }
 
 // getRefreshTokenFromBrowserFlow initialize an OAuth login workflow via the browser and returns a refresh token valid for a given url
