--- conflicted
+++ resolved
@@ -18,14 +18,10 @@
 CMD_NAME := remote-iap
 BUILD_TARGETS := \
 	darwin-amd64 \
-<<<<<<< HEAD
 	darwin-arm64 \
 	linux-amd64 \
-	linux-arm64
-=======
-	linux-amd64 \
+	linux-arm64 \
 	windows-amd64
->>>>>>> 3beef2ef
 
 DIST_PATH := dist/
 BIN_PATH := $(DIST_PATH)bin/
