--- conflicted
+++ resolved
@@ -54,7 +54,6 @@
 	}
 
 	checkCmd = &cobra.Command{
-<<<<<<< HEAD
 		Use:   "check [url]",
 		Short: "Refresh token for remote url if needed, then exit",
 		Run:   check,
@@ -65,22 +64,13 @@
 		Short: "Refresh token for remote url if needed, then print to stdout",
 		Run:   print,
 	}
-=======
-		Use:   "check remote url",
-		Short: "Refresh token for remote url if needed, then exit",
-		Run:   check,
-	}
->>>>>>> 3beef2ef
 )
 
 func init() {
 	rootCmd.AddCommand(versionCmd)
 	rootCmd.AddCommand(installProtocolCmd)
 	rootCmd.AddCommand(checkCmd)
-<<<<<<< HEAD
 	rootCmd.AddCommand(printCmd)
-=======
->>>>>>> 3beef2ef
 
 	configureCmd.Flags().StringVar(&repoURL, "repoURL", "", "URL of the git repository to configure (required)")
 	configureCmd.MarkFlagRequired("repoURL")
@@ -114,14 +104,7 @@
 	log.Debug().Msgf("%s %s %s", binaryName, remote, url)
 
 	c := handleIAPAuthCookieFor(url)
-	git.PassThruRemoteHTTPSHelper(remote, url, c.Token.Raw)
-}
-
-func check(cmd *cobra.Command, args []string) {
-	remote, url := args[0], args[1]
-	log.Debug().Msgf("%s check %s %s", binaryName, remote, url)
-
-	handleIAPAuthCookieFor(url)
+	git.PassThruRemoteHTTPSHelper(remote, url, c.RawToken)
 }
 
 func check(cmd *cobra.Command, args []string) {
@@ -183,11 +166,7 @@
 	git.SetGlobalConfig(https, "http", "cookieFile", cookiePath)
 }
 
-<<<<<<< HEAD
 func handleIAPAuthCookieFor(url string) *iap.AuthState {
-=======
-func handleIAPAuthCookieFor(url string) *iap.Cookie {
->>>>>>> 3beef2ef
 	// All our work will be based on the basedomain of the provided URL
 	// as IAP would be setup for the whole domain.
 	url, err := toHTTPSBaseDomain(url)
@@ -213,11 +192,7 @@
 		log.Fatal().Msg(err.Error())
 	}
 
-<<<<<<< HEAD
 	return auth
-=======
-	return cookie
->>>>>>> 3beef2ef
 }
 
 func toHTTPSBaseDomain(addr string) (string, error) {
